(* *********************************************************************)
(*                                                                     *)
(*              The Compcert verified compiler                         *)
(*                                                                     *)
(*          Xavier Leroy, INRIA Paris-Rocquencourt                     *)
(*                                                                     *)
(*  Copyright Institut National de Recherche en Informatique et en     *)
(*  Automatique.  All rights reserved.  This file is distributed       *)
(*  under the terms of the INRIA Non-Commercial License Agreement.     *)
(*                                                                     *)
(* *********************************************************************)

open Printf
open Commandline
open Clflags
open Timing
open Driveraux
open Frontend
open Assembler
open Linker

let dump_options = ref false

(* Optional sdump suffix *)
let sdump_suffix = ref ".json"

(* Dump Asm code in asm format for the validator *)

let jdump_magic_number = "CompCertJDUMP" ^ Version.version

let dump_jasm asm sourcename destfile =
  let oc = open_out_bin destfile in
  fprintf oc "{\n\"Version\":\"%s\",\n\"System\":\"%s\"\n,\"Compilation Unit\":\"%s\",\n\"Asm Ast\":%a}"
    jdump_magic_number Configuration.system sourcename AsmToJSON.p_program asm;
  close_out oc


(* From CompCert C AST to asm *)

let compile_c_ast sourcename csyntax ofile =
  (* Prepare to dump Clight, RTL, etc, if requested *)
  let set_dest dst opt ext =
    dst := if !opt then Some (output_filename sourcename ".c" ext)
                   else None in
  set_dest PrintClight.destination option_dclight ".light.c";
  set_dest PrintCminor.destination option_dcminor ".cm";
  set_dest PrintRTL.destination option_drtl ".rtl";
  set_dest Regalloc.destination_alloctrace option_dalloctrace ".alloctrace";
  set_dest PrintLTL.destination option_dltl ".ltl";
  set_dest PrintMach.destination option_dmach ".mach";
  (* Convert to Asm *)
  let asm =
    match Compiler.apply_partial
               (Compiler.transf_c_program csyntax)
               Asmexpand.expand_program with
    | Errors.OK asm ->
        asm
    | Errors.Error msg ->
        eprintf "%s: %a" sourcename print_error msg;
        exit 2 in
  (* Dump Asm in binary and JSON format *)
  if !option_sdump then
      dump_jasm asm sourcename (output_filename sourcename ".c" !sdump_suffix);
  (* Print Asm in text form *)
  let oc = open_out ofile in
  PrintAsm.print_program oc asm;
  close_out oc

(* From C source to asm *)

let compile_c_file sourcename ifile ofile =
  let ast = parse_c_file sourcename ifile in
  compile_c_ast sourcename ast ofile

(* From Cminor to asm *)

let compile_cminor_file ifile ofile =
  (* Prepare to dump RTL, Mach, etc, if requested *)
  let set_dest dst opt ext =
    dst := if !opt then Some (output_filename ifile ".cm" ext)
                   else None in
  set_dest PrintRTL.destination option_drtl ".rtl";
  set_dest Regalloc.destination_alloctrace option_dalloctrace ".alloctrace";
  set_dest PrintLTL.destination option_dltl ".ltl";
  set_dest PrintMach.destination option_dmach ".mach";
  Sections.initialize();
  let ic = open_in ifile in
  let lb = Lexing.from_channel ic in
  (* Parse cminor *)
  let cm =
    try CMtypecheck.type_program (CMparser.prog CMlexer.token lb)
    with Parsing.Parse_error ->
           eprintf "File %s, character %d: Syntax error\n"
                   ifile (Lexing.lexeme_start lb);
           exit 2
       | CMlexer.Error msg ->
           eprintf "File %s, character %d: %s\n"
                   ifile (Lexing.lexeme_start lb) msg;
           exit 2
       | CMtypecheck.Error msg ->
           eprintf "File %s, type-checking error:\n%s"
                   ifile msg;
           exit 2 in
  (* Convert to Asm *)
  let asm =
    match Compiler.apply_partial
               (Compiler.transf_cminor_program cm)
               Asmexpand.expand_program with
    | Errors.OK asm ->
        asm
    | Errors.Error msg ->
        eprintf "%s: %a" ifile print_error msg;
        exit 2 in
  (* Print Asm in text form *)
  let oc = open_out ofile in
  PrintAsm.print_program oc asm;
  close_out oc

(* Processing of a .c file *)

let process_c_file sourcename =
  ensure_inputfile_exists sourcename;
  if !option_E then begin
    preprocess sourcename (output_filename_default "-");
    ""
  end else begin
    let preproname = if !option_dprepro then
      output_filename sourcename ".c" ".i"
    else
      Filename.temp_file "compcert" ".i" in
    preprocess sourcename preproname;
    let name =
      if !option_interp then begin
        Machine.config := Machine.compcert_interpreter !Machine.config;
        let csyntax = parse_c_file sourcename preproname in
        if not !option_dprepro then
          safe_remove preproname;
       Interp.execute csyntax;
        ""
      end else if !option_S then begin
        compile_c_file sourcename preproname
          (output_filename ~final:true sourcename ".c" ".s");
        if not !option_dprepro then
          safe_remove preproname;
        ""
      end else begin
        let asmname =
          if !option_dasm
          then output_filename sourcename ".c" ".s"
          else Filename.temp_file "compcert" ".s" in
        compile_c_file sourcename preproname asmname;
        if not !option_dprepro then
          safe_remove preproname;
        let objname = output_filename ~final: !option_c sourcename ".c" ".o" in
        assemble asmname objname;
        if not !option_dasm then safe_remove asmname;
        objname
      end in
    if !dump_options then
      Optionsprinter.print (output_filename sourcename ".c" ".opt.json") !stdlib_path;
    name
  end

(* Processing of a .i / .p file (preprocessed C) *)

let process_i_file sourcename =
  ensure_inputfile_exists sourcename;
  if !option_interp then begin
    let csyntax = parse_c_file sourcename sourcename in
    Interp.execute csyntax;
    ""
  end else if !option_S then begin
    compile_c_file sourcename sourcename
      (output_filename ~final:true sourcename ".c" ".s");
    if !dump_options then
      Optionsprinter.print (output_filename sourcename ".c" ".opt.json") !stdlib_path;
    ""
  end else begin
    let asmname =
      if !option_dasm
      then output_filename sourcename ".c" ".s"
      else Filename.temp_file "compcert" ".s" in
    compile_c_file sourcename sourcename asmname;
    let objname = output_filename ~final: !option_c sourcename ".c" ".o" in
    assemble asmname objname;
    if not !option_dasm then safe_remove asmname;
    if !dump_options then
      Optionsprinter.print (output_filename sourcename ".c" ".opt.json") !stdlib_path;
    objname
  end

(* Processing of a .cm file *)

let process_cminor_file sourcename =
  ensure_inputfile_exists sourcename;
  if !option_S then begin
    compile_cminor_file sourcename
                        (output_filename ~final:true sourcename ".cm" ".s");
    ""
  end else begin
    let asmname =
      if !option_dasm
      then output_filename sourcename ".cm" ".s"
      else Filename.temp_file "compcert" ".s" in
    compile_cminor_file sourcename asmname;
    let objname = output_filename ~final: !option_c sourcename ".cm" ".o" in
    assemble asmname objname;
    if not !option_dasm then safe_remove asmname;
    if !dump_options then
      Optionsprinter.print (output_filename sourcename ".cm" ".opt.json") !stdlib_path;
    objname
  end

(* Processing of .S and .s files *)

let process_s_file sourcename =
  ensure_inputfile_exists sourcename;
  let objname = output_filename ~final: !option_c sourcename ".s" ".o" in
  assemble sourcename objname;
  objname

let process_S_file sourcename =
  ensure_inputfile_exists sourcename;
  if !option_E then begin
    preprocess sourcename (output_filename_default "-");
    ""
  end else begin
    let preproname = Filename.temp_file "compcert" ".s" in
    preprocess sourcename preproname;
    let objname = output_filename ~final: !option_c sourcename ".S" ".o" in
    assemble preproname objname;
    safe_remove preproname;
    objname
  end

(* Processing of .h files *)

let process_h_file sourcename =
  if !option_E then begin
    ensure_inputfile_exists sourcename;
    preprocess sourcename (output_filename_default "-");
    ""
  end else begin
    eprintf "Error: input file %s ignored (not in -E mode)\n" sourcename;
    exit 2
  end

let version_string =
  if Version.buildnr <> "" && Version.tag <> "" then
    sprintf "The CompCert C verified compiler, %s, Build: %s, Tag: %s\n" Version.version Version.buildnr Version.tag
  else
    "The CompCert C verified compiler, version "^ Version.version ^ "\n"

let gnu_system = Configuration.system <> "diab"

let gnu_debugging_help =
"  -gdwarf-       Generate debug information in DWARF v2 or DWARF v3\n"

let debugging_help =
"Debugging options:\n\
\  -g             Generate debugging information\n\
\  -gdepth <n>    Control generation of debugging information\n\
\                 (<n>=0: none, <n>=1: only-globals, <n>=2: globals + locals\n\
\                 without locations, <n>=3: full;)\n"
^ (if gnu_system then gnu_debugging_help else "")^
"  -frename-static Rename static functions and declarations\n"

let target_help = if Configuration.arch = "arm" then
"Target processor options:\n\
\  -mthumb        Use Thumb2 instruction encoding\n\
\  -marm          Use classic ARM instruction encoding\n"
else
  ""

let usage_string =
  version_string ^
  "Usage: ccomp [options] <source files>\n\
Recognized source files:\n\
\  .c             C source file\n\
\  .i or .p       C source file that should not be preprocessed\n\
\  .cm            Cminor source file\n\
\  .s             Assembly file\n\
\  .S             Assembly file that must be preprocessed\n\
\  .o             Object file\n\
\  .a             Library file\n\
Processing options:\n\
\  -c             Compile to object file only (no linking), result in <file>.o\n\
\  -E             Preprocess only, send result to standard output\n\
\  -S             Compile to assembler only, save result in <file>.s\n\
\  -o <file>      Generate output in <file>\n" ^
  prepro_help ^
"Language support options (use -fno-<opt> to turn off -f<opt>) :\n\
\  -fbitfields    Emulate bit fields in structs [off]\n\
\  -flongdouble   Treat 'long double' as 'double' [off]\n\
\  -fstruct-passing  Support passing structs and unions by value as function\n\
\                    results or function arguments [off]\n\
\  -fstruct-return   Like -fstruct-passing (deprecated)\n\
\  -fvararg-calls Support calls to variable-argument functions [on]\n\
\  -funprototyped Support calls to old-style functions without prototypes [on]\n\
\  -fpacked-structs  Emulate packed structs [off]\n\
\  -finline-asm   Support inline 'asm' statements [off]\n\
\  -fall          Activate all language support options above\n\
\  -fnone         Turn off all language support options above\n" ^
 debugging_help ^
"Optimization options: (use -fno-<opt> to turn off -f<opt>)\n\
\  -O             Optimize the compiled code [on by default]\n\
\  -O0            Do not optimize the compiled code\n\
\  -O1 -O2 -O3    Synonymous for -O\n\
\  -Os            Optimize for code size in preference to code speed\n\
\  -ftailcalls    Optimize function calls in tail position [on]\n\
\  -fconst-prop   Perform global constant propagation  [on]\n\
\  -ffloat-const-prop <n>  Control constant propagation of floats\n\
\                   (<n>=0: none, <n>=1: limited, <n>=2: full; default is full)\n\
\  -fcse          Perform common subexpression elimination [on]\n\
\  -fredundancy   Perform redundancy elimination [on]\n\
Code generation options: (use -fno-<opt> to turn off -f<opt>)\n\
\  -ffpu          Use FP registers for some integer operations [on]\n\
\  -fsmall-data <n>  Set maximal size <n> for allocation in small data area\n\
\  -fsmall-const <n>  Set maximal size <n> for allocation in small constant area\n\
\  -falign-functions <n>  Set alignment (in bytes) of function entry points\n\
\  -falign-branch-targets <n>  Set alignment (in bytes) of branch targets\n\
\  -falign-cond-branches <n>  Set alignment (in bytes) of conditional branches\n" ^
 target_help ^
 assembler_help ^
 linker_help ^
"Tracing options:\n\
\  -dprepro       Save C file after preprocessing in <file>.i\n\
\  -dparse        Save C file after parsing and elaboration in <file>.parsed.c\n\
\  -dc            Save generated Compcert C in <file>.compcert.c\n\
\  -dclight       Save generated Clight in <file>.light.c\n\
\  -dcminor       Save generated Cminor in <file>.cm\n\
\  -drtl          Save RTL at various optimization points in <file>.rtl.<n>\n\
\  -dltl          Save LTL after register allocation in <file>.ltl\n\
\  -dmach         Save generated Mach code in <file>.mach\n\
\  -dasm          Save generated assembly in <file>.s\n\
\  -dall          Save all generated intermidate files in <file>.<ext>\n\
\  -sdump         Save info for post-linking validation in <file>.json\n\
\  -doptions      Save the compiler configurations in <file>.opt.json\n\
General options:\n\
\  -stdlib <dir>  Set the path of the Compcert run-time library\n\
\  -v             Print external commands before invoking them\n\
\  -timings       Show the time spent in various compiler passes\n\
<<<<<<< HEAD
\  -version       Print the version string and exit\n" ^
  Cerrors.warning_help ^
"Interpreter mode:\n\
=======
\  -version       Print the version string and exit\n\
\  @<file>        Read command line options from <file>\n\
Interpreter mode:\n\
>>>>>>> 477f73ef
\  -interp        Execute given .c files using the reference interpreter\n\
\  -quiet         Suppress diagnostic messages for the interpreter\n\
\  -trace         Have the interpreter produce a detailed trace of reductions\n\
\  -random        Randomize execution order\n\
\  -all           Simulate all possible execution orders\n"

let print_usage_and_exit () =
  printf "%s" usage_string; exit 0

let print_version_and_exit () =
  printf "%s" version_string; exit 0

let language_support_options = [
  option_fbitfields; option_flongdouble;
  option_fstruct_passing; option_fvararg_calls; option_funprototyped;
  option_fpacked_structs; option_finline_asm
]

let optimization_options = [
  option_ftailcalls; option_fconstprop; option_fcse; option_fredundancy
]

let set_all opts () = List.iter (fun r -> r := true) opts
let unset_all opts () = List.iter (fun r -> r := false) opts

let num_source_files = ref 0

let num_input_files = ref 0

let cmdline_actions =
  let f_opt name ref =
    [Exact("-f" ^ name), Set ref; Exact("-fno-" ^ name), Unset ref] in
  let dwarf_version version () =
    option_g:=true;
    option_gdwarf := version in
  [
(* Getting help *)
  Exact "-help", Unit print_usage_and_exit;
  Exact "--help", Unit print_usage_and_exit;
(* Getting version info *)
  Exact "-version", Unit print_version_and_exit;
  Exact "--version", Unit print_version_and_exit;
(* Processing options *)
  Exact "-c", Set option_c;
  Exact "-E", Set option_E;
  Exact "-S", Set option_S;
  Exact "-o", String(fun s -> option_o := Some s);
  Prefix "-o", Self (fun s -> let s = String.sub s 2 ((String.length s) - 2) in
                              option_o := Some s);]
  (* Preprocessing options *)
    @ prepro_actions @
(* Language support options -- more below *)
 [ Exact "-fall", Unit (set_all language_support_options);
  Exact "-fnone", Unit (unset_all language_support_options);
(* Debugging options *)
  Exact "-g", Unit (dwarf_version 3);] @
  (if gnu_system then
    [ Exact "-gdwarf-2", Unit (dwarf_version 2);
      Exact "-gdwarf-3", Unit (dwarf_version 3);]
  else []) @
 [ Exact "-frename-static", Set option_rename_static;
   Exact "-gdepth", Integer (fun n -> if n = 0 || n <0 then begin
     option_g := false
   end else begin
     option_g := true;
     option_gdepth := if n > 3 then 3 else n
   end);
(* Code generation options -- more below *)
  Exact "-O0", Unit (unset_all optimization_options);
  Exact "-O", Unit (set_all optimization_options);
  _Regexp "-O[123]$", Unit (set_all optimization_options);
  Exact "-Os", Set option_Osize;
  Exact "-fsmall-data", Integer(fun n -> option_small_data := n);
  Exact "-fsmall-const", Integer(fun n -> option_small_const := n);
  Exact "-ffloat-const-prop", Integer(fun n -> option_ffloatconstprop := n);
  Exact "-falign-functions", Integer(fun n -> option_falignfunctions := Some n);
  Exact "-falign-branch-targets", Integer(fun n -> option_falignbranchtargets := n);
  Exact "-falign-cond-branches", Integer(fun n -> option_faligncondbranchs := n);
(* Target processor options *)
  Exact "-conf", Ignore; (* Ignore option since it is already handled *)
  Exact "-target", Ignore;] @ (* Ignore option since it is already handled *)
  (if Configuration.arch = "arm" then
    [ Exact "-mthumb", Set option_mthumb;
      Exact "-marm", Unset option_mthumb; ]
  else []) @
(* Assembling options *)
  assembler_actions @
(* Linking options *)
  linker_actions @
(* Tracing options *)
 [ Exact "-dprepro", Set option_dprepro;
  Exact "-dparse", Set option_dparse;
  Exact "-dc", Set option_dcmedium;
  Exact "-dclight", Set option_dclight;
  Exact "-dcminor", Set option_dcminor;
  Exact "-drtl", Set option_drtl;
  Exact "-dltl", Set option_dltl;
  Exact "-dalloctrace", Set option_dalloctrace;
  Exact "-dmach", Set option_dmach;
  Exact "-dasm", Set option_dasm;
  Exact "-dall", Self (fun _ ->
    option_dprepro := true;
    option_dparse := true;
    option_dcmedium := true;
    option_dclight := true;
    option_dcminor := true;
    option_drtl := true;
    option_dalloctrace := true;
    option_dmach := true;
    option_dasm := true;
    dump_options:=true);
  Exact "-sdump", Set option_sdump;
  Exact "-sdump-suffix", String (fun s -> option_sdump := true; sdump_suffix:= s);
  Exact "-doptions", Set dump_options;
(* General options *)
  Exact "-v", Set option_v;
  Exact "-stdlib", String(fun s -> stdlib_path := s);
  Exact "-timings", Set option_timings;] @
(* Diagnostic options *)
  Cerrors.warning_options @
(* Interpreter mode *)
 [ Exact "-interp", Set option_interp;
  Exact "-quiet", Unit (fun () -> Interp.trace := 0);
  Exact "-trace", Unit (fun () -> Interp.trace := 2);
  Exact "-random", Unit (fun () -> Interp.mode := Interp.Random);
  Exact "-all", Unit (fun () -> Interp.mode := Interp.All)
 ]
(* -f options: come in -f and -fno- variants *)
(* Language support options *)
  @ f_opt "longdouble" option_flongdouble
  @ f_opt "struct-return" option_fstruct_passing
  @ f_opt "struct-passing" option_fstruct_passing
  @ f_opt "bitfields" option_fbitfields
  @ f_opt "vararg-calls" option_fvararg_calls
  @ f_opt "unprototyped" option_funprototyped
  @ f_opt "packed-structs" option_fpacked_structs
  @ f_opt "inline-asm" option_finline_asm
(* Optimization options *)
  @ f_opt "tailcalls" option_ftailcalls
  @ f_opt "const-prop" option_fconstprop
  @ f_opt "cse" option_fcse
  @ f_opt "redundancy" option_fredundancy
(* Code generation options *)
  @ f_opt "fpu" option_ffpu
  @ f_opt "sse" option_ffpu (* backward compatibility *)
  @ [
(* Catch options that are not handled *)
  Prefix "-", Self (fun s ->
      eprintf "Unknown option `%s'\n" s; exit 2);
(* File arguments *)
  Suffix ".c", Self (fun s ->
      push_action process_c_file s; incr num_source_files; incr num_input_files);
  Suffix ".i", Self (fun s ->
      push_action process_i_file s; incr num_source_files; incr num_input_files);
  Suffix ".p", Self (fun s ->
      push_action process_i_file s; incr num_source_files; incr num_input_files);
  Suffix ".cm", Self (fun s ->
      push_action process_cminor_file s; incr num_source_files; incr num_input_files);
  Suffix ".s", Self (fun s ->
      push_action process_s_file s; incr num_source_files; incr num_input_files);
  Suffix ".S", Self (fun s ->
      push_action process_S_file s; incr num_source_files; incr num_input_files);
  Suffix ".o", Self (fun s -> push_linker_arg s; incr num_input_files);
  Suffix ".a", Self (fun s -> push_linker_arg s; incr num_input_files);
  (* GCC compatibility: .o.ext files and .so files are also object files *)
  _Regexp ".*\\.o\\.", Self (fun s -> push_linker_arg s; incr num_input_files);
  Suffix ".so", Self (fun s -> push_linker_arg s; incr num_input_files);
  (* GCC compatibility: .h files can be preprocessed with -E *)
  Suffix ".h", Self (fun s ->
      push_action process_h_file s; incr num_source_files; incr num_input_files);
  ]

let _ =
  try
    Gc.set { (Gc.get()) with
                Gc.minor_heap_size = 524288; (* 512k *)
                Gc.major_heap_increment = 4194304 (* 4M *)
           };
    Printexc.record_backtrace true;
    Machine.config :=
      begin match Configuration.arch with
      | "powerpc" -> if Configuration.system = "linux"
                     then Machine.ppc_32_bigendian
                     else Machine.ppc_32_diab_bigendian
      | "arm"     -> if Configuration.is_big_endian
                     then Machine.arm_bigendian
                     else Machine.arm_littleendian
      | "ia32"    -> if Configuration.abi = "macosx"
                     then Machine.x86_32_macosx
                     else Machine.x86_32
      | _         -> assert false
      end;
    Builtins.set C2C.builtins;
    CPragmas.initialize();
    parse_cmdline cmdline_actions;
    DebugInit.init (); (* Initialize the debug functions *)
    let nolink = !option_c || !option_S || !option_E || !option_interp in
    if nolink && !option_o <> None && !num_source_files >= 2 then begin
      eprintf "Ambiguous '-o' option (multiple source files)\n";
      exit 2
    end;
    if !num_input_files = 0 then
      begin
        eprintf "ccomp: error: no input file\n";
        exit 2
      end;
    let linker_args = time "Total compilation time" perform_actions () in
    if (not nolink) && linker_args <> [] then begin
      linker (output_filename_default "a.out") linker_args
    end;
  with Sys_error msg ->
    eprintf "I/O error: %s.\n" msg; exit 2<|MERGE_RESOLUTION|>--- conflicted
+++ resolved
@@ -340,15 +340,10 @@
 \  -stdlib <dir>  Set the path of the Compcert run-time library\n\
 \  -v             Print external commands before invoking them\n\
 \  -timings       Show the time spent in various compiler passes\n\
-<<<<<<< HEAD
-\  -version       Print the version string and exit\n" ^
+\  -version       Print the version string and exit\n\
+\  @<file>        Read command line options from <file>\n" ^
   Cerrors.warning_help ^
 "Interpreter mode:\n\
-=======
-\  -version       Print the version string and exit\n\
-\  @<file>        Read command line options from <file>\n\
-Interpreter mode:\n\
->>>>>>> 477f73ef
 \  -interp        Execute given .c files using the reference interpreter\n\
 \  -quiet         Suppress diagnostic messages for the interpreter\n\
 \  -trace         Have the interpreter produce a detailed trace of reductions\n\
